--- conflicted
+++ resolved
@@ -11,48 +11,47 @@
 
 namespace Rant.Engine
 {
-	/// <summary>
-	/// Contains information for associating a delegate with a Rant function.
-	/// </summary>
-	internal class RantFunctionInfo : IRantFunction
-	{
-		private readonly Witchcraft _delegate;
-		private readonly RantParameter[] _params;
+    /// <summary>
+    /// Contains information for associating a delegate with a Rant function.
+    /// </summary>
+    internal class RantFunctionInfo : IRantFunction
+    {
+        private readonly Witchcraft _delegate;
+        private readonly RantParameter[] _params;
 
-		public RantParameter[] Parameters => _params;
+        public RantParameter[] Parameters => _params;
 
-		public string Name { get; }
-		public string Description { get; }
+        public string Name { get; }
+        public string Description { get; }
         public bool HasParamArray { get; }
 
-	    public int ParamCount => _params.Length;
+        public int ParamCount => _params.Length;
 
-	    public IEnumerable<IRantParameter> GetParameters() => _params; 
+        public IEnumerable<IRantParameter> GetParameters() => _params;
 
-		public RantFunctionInfo(string name, string description, MethodInfo method)
-		{
-			// Sanity checks
-			if (method == null) throw new ArgumentNullException(nameof(method));
-			if (!method.IsStatic) throw new ArgumentException($"({method.Name}) Method is not static.");
+        public RantFunctionInfo(string name, string description, MethodInfo method)
+        {
+            // Sanity checks
+            if (method == null) throw new ArgumentNullException(nameof(method));
+            if (!method.IsStatic) throw new ArgumentException($"({method.Name}) Method is not static.");
 
-			var parameters = method.GetParameters();
-			if (!parameters.Any())
-				throw new ArgumentException($"({method.Name}) Cannot use a parameter-less method for a function.");
-			if (parameters[0].ParameterType != typeof(Sandbox))
-				throw new ArgumentException($"({method.Name}) The first parameter must be of type '{typeof(Sandbox)}'.");
+            var parameters = method.GetParameters();
+            if (!parameters.Any())
+                throw new ArgumentException($"({method.Name}) Cannot use a parameter-less method for a function.");
+            if (parameters[0].ParameterType != typeof(Sandbox))
+                throw new ArgumentException($"({method.Name}) The first parameter must be of type '{typeof(Sandbox)}'.");
 
-			// Sort out the parameter types for the function
-			_params = new RantParameter[parameters.Length - 1];
-			Type type;
-			RantParameterType rantType;
-			for (int i = 1; i < parameters.Length; i++)
-			{
-				// Resolve Rant parameter type from .NET type
-				type = parameters[i].ParameterType;
-			    if (type.IsArray && i == parameters.Length - 1)
-			        type = type.GetElementType();
+            // Sort out the parameter types for the function
+            _params = new RantParameter[parameters.Length - 1];
+            Type type;
+            RantParameterType rantType;
+            for (int i = 1; i < parameters.Length; i++)
+            {
+                // Resolve Rant parameter type from .NET type
+                type = parameters[i].ParameterType;
+                if (type.IsArray && i == parameters.Length - 1)
+                    type = type.GetElementType();
 
-<<<<<<< HEAD
                 if (type == typeof(RantAction) || type.IsSubclassOf(typeof(RantAction)))
                 {
                     rantType = RantParameterType.Pattern;
@@ -63,7 +62,7 @@
                 }
                 else if (type.IsEnum)
                 {
-                    rantType = type.GetCustomAttributes(typeof(FlagsAttribute)).Any()
+                    rantType = type.GetCustomAttributes(typeof(FlagsAttribute), false).Any()
                         ? RantParameterType.Flags
                         : RantParameterType.Mode;
                 }
@@ -71,77 +70,49 @@
                 {
                     rantType = RantParameterType.Number;
                 }
-                else if (type == typeof(ObjectModel.RantObject))
-                {
-                    rantType = RantParameterType.RantObject;
-                }
                 else
                 {
                     throw new ArgumentException($"({method.Name}) Unsupported type '{type}' for parameter '{parameters[i].Name}'. Must be a string, number, or RantAction.");
                 }
-=======
-			    if (type == typeof(RantAction) || type.IsSubclassOf(typeof(RantAction)))
-				{
-					rantType = RantParameterType.Pattern;
-				}
-				else if (type == typeof(string))
-				{
-					rantType = RantParameterType.String;
-				}
-				else if (type.IsEnum)
-				{
-					rantType = type.GetCustomAttributes(typeof(FlagsAttribute), false).Any()
-						? RantParameterType.Flags
-						: RantParameterType.Mode;
-				}
-				else if (IOUtil.IsNumericType(type))
-				{
-					rantType = RantParameterType.Number;
-				}
-				else
-				{
-					throw new ArgumentException($"({method.Name}) Unsupported type '{type}' for parameter '{parameters[i].Name}'. Must be a string, number, or RantAction.");
-				}
->>>>>>> e702d584
 
                 // If there is a [RantDescription] attribute on the parameter, retrieve its value. Default to empty string if there isn't one.
                 string paramDescription = (parameters[i].GetCustomAttributes(typeof(RantDescriptionAttribute), false).FirstOrDefault() as RantDescriptionAttribute)?.Description ?? "";
 
-				// Create Rant parameter
-				_params[i - 1] = new RantParameter(parameters[i].Name, type, rantType,
+                // Create Rant parameter
+                _params[i - 1] = new RantParameter(parameters[i].Name, type, rantType,
                     HasParamArray = (i == parameters.Length - 1 && parameters[i].GetCustomAttributes(typeof(ParamArrayAttribute), false).FirstOrDefault() != null))
                 {
                     Description = paramDescription
                 };
-			}
-			_delegate = Witchcraft.Create(method);
-			Name = name;
-			Description = description;
-		}
+            }
+            _delegate = Witchcraft.Create(method);
+            Name = name;
+            Description = description;
+        }
 
-		public IEnumerator<RantAction> Invoke(Sandbox sb, object[] arguments)
-		{
-			return _delegate.Invoke(sb, arguments) as IEnumerator<RantAction> ?? CreateEmptyIterator();
-		}
+        public IEnumerator<RantAction> Invoke(Sandbox sb, object[] arguments)
+        {
+            return _delegate.Invoke(sb, arguments) as IEnumerator<RantAction> ?? CreateEmptyIterator();
+        }
 
-		private static IEnumerator<RantAction> CreateEmptyIterator()
-		{
-			yield break;
-		}
+        private static IEnumerator<RantAction> CreateEmptyIterator()
+        {
+            yield break;
+        }
 
-	    public override string ToString()
-	    {
-	        var sb = new StringBuilder();
-	        sb.Append('[').Append(Name);
-	        for (int i = 0; i < Parameters.Length; i++)
-	        {
-	            sb.Append(i == 0 ? ':' : ';').Append(' ');
-	            sb.Append(Parameters[i].Name);
-	            if (i == Parameters.Length - 1 && Parameters[i].IsParams)
-	                sb.Append("...");
-	        }
-	        sb.Append(']');
-	        return sb.ToString();
-	    }
-	}
+        public override string ToString()
+        {
+            var sb = new StringBuilder();
+            sb.Append('[').Append(Name);
+            for (int i = 0; i < Parameters.Length; i++)
+            {
+                sb.Append(i == 0 ? ':' : ';').Append(' ');
+                sb.Append(Parameters[i].Name);
+                if (i == Parameters.Length - 1 && Parameters[i].IsParams)
+                    sb.Append("...");
+            }
+            sb.Append(']');
+            return sb.ToString();
+        }
+    }
 }