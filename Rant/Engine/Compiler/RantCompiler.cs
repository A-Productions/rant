--- conflicted
+++ resolved
@@ -15,11 +15,8 @@
 		private readonly IEnumerable<Token<R>> _tokens;
 		private readonly TokenReader _reader;
 		private readonly Stack<RantFunctionInfo> _funcCalls = new Stack<RantFunctionInfo>();
-<<<<<<< HEAD
 		private readonly Stack<RantQueryInfo> _queries = new Stack<RantQueryInfo>();
-=======
 		private readonly Stack<Regex> _regexes = new Stack<Regex>();
->>>>>>> 41e9ec62
 
 		private RantCompiler(string sourceName, string source)
 		{
@@ -45,18 +42,14 @@
 			/// Reads a list of arguments and returns an RAFunction.
 			/// </summary>
 			FuncCall,
-<<<<<<< HEAD
 			/// <summary>
 			/// Reads a query and returns a RAQuery
 			/// </summary>
-			Query
-=======
-
+			Query,
 			/// <summary>
 			/// Reads the arguments needed by a replacer and return an RAReplacer.
 			/// </summary>
 			ReplacerArgs
->>>>>>> 41e9ec62
 		}
 
 		public static RantAction Compile(string sourceName, string source)
