﻿#region License

// https://github.com/TheBerkin/Rant
// 
// Copyright (c) 2017 Nicholas Fleck
// 
// Permission is hereby granted, free of charge, to any person obtaining a copy of
// this software and associated documentation files (the "Software"), to deal in the
// Software without restriction, including without limitation the rights to use, copy,
// modify, merge, publish, distribute, sublicense, and/or sell copies of the Software,
// and to permit persons to whom the Software is furnished to do so, subject to the
// following conditions:
// 
// The above copyright notice and this permission notice shall be included in
// all copies or substantial portions of the Software.
// 
// THE SOFTWARE IS PROVIDED "AS IS", WITHOUT WARRANTY OF ANY KIND, EXPRESS OR IMPLIED,
// INCLUDING BUT NOT LIMITED TO THE WARRANTIES OF MERCHANTABILITY, FITNESS FOR A
// PARTICULAR PURPOSE AND NONINFRINGEMENT. IN NO EVENT SHALL THE AUTHORS OR COPYRIGHT
// HOLDERS BE LIABLE FOR ANY CLAIM, DAMAGES OR OTHER LIABILITY, WHETHER IN AN ACTION OF
// CONTRACT, TORT OR OTHERWISE, ARISING FROM, OUT OF OR IN CONNECTION WITH THE SOFTWARE
// OR THE USE OR OTHER DEALINGS IN THE SOFTWARE.

#endregion

using System;
using System.Collections.Generic;
using System.Linq;

using Rant.Core;
using Rant.Core.IO.Bson;
using Rant.Core.Utilities;
using Rant.Resources;
using Rant.Vocabulary.Utilities;
using Rant.Vocabulary.Querying;

namespace Rant.Vocabulary
{
	/// <summary>
	/// Represents a named collection of dictionary entries.
	/// </summary>
	public sealed partial class RantDictionaryTable : RantResource
	{
		internal const string NSFW = "nsfw";
		internal const string MissingTerm = "[?]";
		private readonly HashSet<RantDictionaryEntry> _entriesHash = new HashSet<RantDictionaryEntry>();
		private readonly List<RantDictionaryEntry> _entriesList = new List<RantDictionaryEntry>(); // TODO: Use for indexing / weighted selection
		private readonly HashSet<string> _hidden = new HashSet<string>(new[] { NSFW });
		private readonly Dictionary<int, HashSet<string>> _subtypeIndexMap = new Dictionary<int, HashSet<string>>();
		private readonly Dictionary<string, int> _subtypes = new Dictionary<string, int>(StringComparer.InvariantCultureIgnoreCase);
		private ClassTree _classTree = new ClassTree(new RantDictionaryEntry[] { });
		private SyllableBuckets[] _syllableBuckets;

		/// <summary>
		/// Initializes a new instance of the RantDictionaryTable class with the specified name and term count.
		/// </summary>
		/// <param name="name">The name of the table.</param>
		/// <param name="termsPerEntry">The number of terms to store in each entry.</param>
		public RantDictionaryTable(string name, int termsPerEntry, HashSet<string> hidden = null)
		{
			if(name == null) throw new ArgumentNullException(nameof(name));
			if(termsPerEntry <= 0) throw new ArgumentException("Terms per entry must be greater than zero.");
			if(!Util.ValidateName(name)) throw new ArgumentException($"Invalid table name: '{name}'");
			if(hidden != null) _hidden = hidden;
			TermsPerEntry = termsPerEntry;
			Name = name;

			_syllableBuckets = new SyllableBuckets[termsPerEntry];
			for(var i = 0; i < termsPerEntry; i++)
			{
				_syllableBuckets[i] = new SyllableBuckets(i, new RantDictionaryEntry[] { });
			}
		}

		internal RantDictionaryTable()
		{
			// Used by serializer
		}

		/// <summary>
		/// Gets the name of the table.
		/// </summary>
		public string Name { get; private set; }

		/// <summary>
		/// Gets the language code associated with the table (not yet used).
		/// </summary>
		public string Language { get; private set; } = "en-US";

		/// <summary>
		/// Gets the hidden classes of the table.
		/// </summary>
		public IEnumerable<string> HiddenClasses => _hidden.AsEnumerable();

		/// <summary>
		/// Gets the number of entries stored in the table.
		/// </summary>
		public int EntryCount => _entriesHash.Count;

		/// <summary>
		/// Gets the number of terms required for entries contained in the current table.
		/// </summary>
		public int TermsPerEntry { get; private set; }

		/// <summary>
		/// Enumerates the entries stored in the table.
		/// </summary>
		/// <returns></returns>
		public IEnumerable<RantDictionaryEntry> GetEntries()
		{
			foreach(var entry in _entriesHash) yield return entry;
		}

		/// <summary>
		/// Enumerates the subtypes contained in the current table.
		/// </summary>
		/// <returns></returns>
		public IEnumerable<string> GetSubtypes() => _subtypes.Keys;

		/// <summary>
		/// Determines whether the specified class is hidden by the table.
		/// </summary>
		/// <param name="className">The name of the class to check.</param>
		/// <returns></returns>
		public bool IsClassHidden(string className)
		{
			if(className == null) throw new ArgumentNullException(nameof(className));
			return _hidden.Contains(className);
		}

		/// <summary>
		/// Hides the specified class.
		/// </summary>
		/// <param name="className">The name of the class to hide.</param>
		/// <returns></returns>
		public bool HideClass(string className) => Util.ValidateName(className) && _hidden.Add(className);

		/// <summary>
		/// Unhides the specified class.
		/// </summary>
		/// <param name="className">The name of the class to unhide.</param>
		/// <returns></returns>
		public bool UnhideClass(string className) => className != null && _hidden.Remove(className);

		/// <summary>
		/// Adds the specified entry to the table.
		/// </summary>
		/// <param name="entry">The entry to add to the table.</param>
		/// <returns>True if successfully added; otherwise, False.</returns>
		public bool AddEntry(RantDictionaryEntry entry)
		{
			if(entry == null) throw new ArgumentNullException(nameof(entry));
			if(entry.TermCount != TermsPerEntry) return false;
			if(!_entriesHash.Add(entry)) return false;
			_entriesList.Add(entry);
			return true;
		}

		/// <summary>
		/// Removes the specified entry from the table.
		/// </summary>
		/// <param name="entry">The entry to remove from the table.</param>
		/// <returns>True if successfully removed; otherwise, False.</returns>
		public bool RemoveEntry(RantDictionaryEntry entry)
		{
			if(entry == null) throw new ArgumentNullException(nameof(entry));
			if(!_entriesHash.Remove(entry)) return false;
			_entriesList.Remove(entry);
			return true;
		}

		/// <summary>
		/// Checks if the table contains the specified entry.
		/// </summary>
		/// <param name="entry">The entry to search for.</param>
		/// <returns>True if found, False if not.</returns>
		public bool ContainsEntry(RantDictionaryEntry entry)
		{
			if(entry == null) throw new ArgumentNullException(nameof(entry));
			return _entriesHash.Contains(entry);
		}

		/// <summary>
		/// Searches entries in the current table and enumerates every single distinct class found.
		/// </summary>
		/// <returns></returns>
		public IEnumerable<string> GetClasses()
		{
			var lstClasses = new HashSet<string>();

<<<<<<< HEAD
			foreach(string c in _entriesHash.SelectMany(e => e.GetClasses()))
			{
				if(lstClasses.Add(c)) yield return c;
			}
=======
			foreach (string c in _entriesHash.SelectMany(e => e.GetClasses()))
				if (lstClasses.Add(c)) yield return c;
>>>>>>> 2fbd703c
		}

		/// <summary>
		/// Adds a subtype of the specified name to the table.
		/// If a subtype with the name already exists, it will be overwritten.
		/// Subtypes are case insensitive.
		/// If the name is not a valid identifier string, it will not be accepted.
		/// </summary>
		/// <param name="subtypeName">The name of the subtype to add.</param>
		/// <param name="index">The term index to associate with the name.</param>
		/// <returns>
		/// FALSE if the name was not a valid identifier or the index was out of range. TRUE if the operation was
		/// successful.
		/// </returns>
		public bool AddSubtype(string subtypeName, int index)
		{
			if(index < 0 || index >= TermsPerEntry) return false;
			if(subtypeName == null) throw new ArgumentNullException(nameof(subtypeName));
			if(!Util.ValidateName(subtypeName)) return false;
			_subtypes[subtypeName] = index;
			HashSet<string> subs;
<<<<<<< HEAD
			if(!_subtypeIndexMap.TryGetValue(index, out subs))
			{
=======
			if (!_subtypeIndexMap.TryGetValue(index, out subs))
>>>>>>> 2fbd703c
				_subtypeIndexMap[index] = subs = new HashSet<string>();
			subs.Add(subtypeName);
			return true;
		}

		/// <summary>
		/// Removes the specified subtype from the table, if it exists.
		/// Subtypes are case insensitive.
		/// </summary>
		/// <param name="subtypeName">The name of the subtype to remove.</param>
		/// <returns>TRUE if the subtype was found and removed. FALSE if the subtype was not found.</returns>
		public bool RemoveSubtype(string subtypeName)
		{
			if(Util.IsNullOrWhiteSpace(subtypeName)) return false;
			if(!_subtypes.ContainsKey(subtypeName)) return false;
			HashSet<string> subs;
<<<<<<< HEAD
			if(_subtypeIndexMap.TryGetValue(_subtypes[subtypeName], out subs))
			{
=======
			if (_subtypeIndexMap.TryGetValue(_subtypes[subtypeName], out subs))
>>>>>>> 2fbd703c
				return subs.Remove(subtypeName) && _subtypes.Remove(subtypeName);
			return false;
		}

		/// <summary>
		/// Retrieves the term index assigned to the specified subtype.
		/// If the subtype is not found, the method will return -1.
		/// If the subtype is a null, whitespace, or an empty string, the method will return 0.
		/// </summary>
		/// <param name="subtype">The subtype to look up.</param>
		/// <returns></returns>
		public int GetSubtypeIndex(string subtype)
		{
			if(Util.IsNullOrWhiteSpace(subtype)) return 0;
			if(!Util.ValidateName(subtype)) return -1;
			int index;
			if(int.TryParse(subtype, out index) && index >= 0) return index;
			return _subtypes.TryGetValue(subtype, out index) ? index : -1;
		}

		/// <summary>
		/// Enumerates the subtypes associated with the specified term index.
		/// </summary>
		/// <param name="index">The index to get subtypes for.</param>
		/// <returns></returns>
		public IEnumerable<string> GetSubtypesForIndex(int index)
		{
			if(index < 0 || index >= TermsPerEntry) yield break;
			HashSet<string> subs;
			if(!_subtypeIndexMap.TryGetValue(index, out subs)) yield break;
			foreach(string sub in subs) yield return sub;
		}

		/// <summary>
		/// Adds another table's entries to the current table, given that they share the same name and term count.
		/// </summary>
		/// <param name="other">The table whose entries will be added to the current instance.</param>
		/// <returns>True if merge succeeded; otherwise, False.</returns>
		public bool Merge(RantDictionaryTable other)
		{
			if(other.Name != Name || other == this) return false;
			if(other.TermsPerEntry != TermsPerEntry) return false;
			_entriesHash.AddRange(other._entriesHash);
			_entriesList.AddRange(other._entriesHash);
			return true;
		}

		/// <summary>
		/// Optimizes the table. Call this after writing items to the table or removing items from a table.
		/// If you're writing or removing multiple items, call this after all the actions have been performed.
		/// </summary>
		public void Commit()
		{
			_classTree = new ClassTree(_entriesHash);
			for(var i = 0; i < TermsPerEntry; i++)
			{
				_syllableBuckets[i] = new SyllableBuckets(i, _entriesList);
			}
		}

		internal RantDictionaryTerm Query(RantDictionary dictionary, Sandbox sb, Query query, CarrierState syncState)
		{
			int index = sb.TakePlural()
				? string.IsNullOrEmpty(query.PluralSubtype)
					? GetSubtypeIndex(query.Subtype)
					: GetSubtypeIndex(query.PluralSubtype)
				: GetSubtypeIndex(query.Subtype);

			if(index == -1) return null;

			if(query.BareQuery) return _entriesList.PickEntry(sb.RNG)?[index];

			// process simple class filters using class tree
			var filters = query.GetFilters();
			var classes = filters
				.Where(f => f is ClassFilter)
				.SelectMany(f => (f as ClassFilter).RequiredClasses);

			filters = filters.Where(f => !(f is ClassFilter) || !(f as ClassFilter).SimpleFilter);

			IEnumerable<RantDictionaryEntry> pool = _entriesList;
			if(classes.Any())
			{
				pool = _classTree.Query(classes);
			}

			// if it's just the class filters, let's leave now
			if(!filters.Any() && !query.HasCarrier)
			{
				return pool.ToList().PickEntry(sb.RNG)?[index];
			}

			// process syllable count filters using syllable buckets
			var rangeFilters = filters.Where(f => f is RangeFilter).Select(f => f as RangeFilter);
			if(rangeFilters.Any())
			{
				foreach(var filter in rangeFilters)
				{
					pool = pool.Intersect(_syllableBuckets[index].Query(filter));
				}

				filters = filters.Where(f => !(f is RangeFilter));
			}

			if(filters.Any())
			{
				pool = pool.Where((e, i) => filters.OrderBy(f => f.Priority).All(f => f.Test(dictionary, this, e, index, query)));
			}

			if(!pool.Any()) return null;

			if(query.HasCarrier)
			{
				return syncState.GetEntry(query.Carrier, index, pool, sb.RNG)?[index];
			}

			return pool.PickEntry(sb.RNG)?[index];
		}

		internal override void DeserializeData(BsonItem data)
		{
			// General data
			Name = data["name"];
			TermsPerEntry = data["termc"];
			Language = data["lang"];

			// Subtypes
			var subs = data["subs"].Values;
			int si = 0;
			foreach(var subList in subs)
			{
<<<<<<< HEAD
				foreach(var sub in subList.Values)
				{
=======
				foreach (var sub in subList.Values)
>>>>>>> 2fbd703c
					AddSubtype(sub, si);
				si++;
			}

			// Hidden classes
			foreach(var hiddenClass in data["hidden-classes"].Values) _hidden.Add(hiddenClass);

			var entries = data["entries"];
			int count = entries.Count;

			// Entries
			for(int i = 0; i < count; i++)
			{
				var entryData = entries[i];

				// Terms
				var terms =
					from BsonItem termData in entryData["terms"].Values
					let value = (string)termData["value"]
					let pron = (string)termData["pron"]
					let valueSplit = (int)(termData["value-split"] ?? -1)
					let pronSplit = (int)(termData["pron-split"] ?? -1)
					select new RantDictionaryTerm(value, pron, valueSplit, pronSplit);

				var entryClasses = (string[])entryData["classes"];
				var termArray = terms.ToArray();
				var entry = new RantDictionaryEntry(termArray, entryClasses, entryData["weight"] ?? 1);

				// Optional classes
<<<<<<< HEAD
				foreach(var optionalClass in entryData["optional-classes"].Values)
				{
=======
				foreach (var optionalClass in entryData["optional-classes"].Values)
>>>>>>> 2fbd703c
					entry.AddClass(optionalClass, true);

				// Metadata
				var meta = entryData["metadata"];
<<<<<<< HEAD
				foreach(string metaKey in meta.Keys)
				{
=======
				foreach (string metaKey in meta.Keys)
>>>>>>> 2fbd703c
					entry.SetMetadata(metaKey, meta[metaKey].Value);

				AddEntry(entry);
			}

			Commit();
		}

		internal override BsonItem SerializeData()
		{
			var data = new BsonItem
			{
				["name"] = Name,
				["lang"] = Language,
				["termc"] = TermsPerEntry
			};

			var subs = new BsonItem[TermsPerEntry];
<<<<<<< HEAD
			for(int i = 0; i < TermsPerEntry; i++)
			{
=======
			for (int i = 0; i < TermsPerEntry; i++)
>>>>>>> 2fbd703c
				subs[i] = new BsonItem(GetSubtypesForIndex(i).ToArray());
			data["subs"] = new BsonItem(subs);

			data["hidden-classes"] = new BsonItem(_hidden.ToArray());

			var entries = new BsonItem[_entriesList.Count];
			for(int i = 0; i < _entriesList.Count; i++)
			{
				var entry = _entriesList[i];
				var entryData = new BsonItem();
				var termData = new BsonItem[TermsPerEntry];
<<<<<<< HEAD
				for(int j = 0; j < TermsPerEntry; j++)
				{
=======
				for (int j = 0; j < TermsPerEntry; j++)
>>>>>>> 2fbd703c
					termData[j] = new BsonItem
					{
						["value"] = entry[j].Value,
						["pron"] = entry[j].Pronunciation,
						["value-split"] = entry[j].ValueSplitIndex,
						["pron-split"] = entry[j].PronunciationSplitIndex
					};
				entryData["terms"] = new BsonItem(termData);

				entryData["classes"] = new BsonItem(entry.GetRequiredClasses().ToArray());
				entryData["optional-classes"] = new BsonItem(entry.GetOptionalClasses().ToArray());

				var metaData = new BsonItem();
<<<<<<< HEAD
				foreach(string metaKey in entry.GetMetadataKeys())
				{
=======
				foreach (string metaKey in entry.GetMetadataKeys())
>>>>>>> 2fbd703c
					metaData[metaKey] = new BsonItem(entry.GetMetadata(metaKey));
				entryData["metadata"] = metaData;
				entries[i] = entryData;
			}

			data["entries"] = new BsonItem(entries);

			return data;
		}

		internal override void Load(RantEngine engine)
		{
			engine.Dictionary.AddTable(this);
		}
	}
}<|MERGE_RESOLUTION|>--- conflicted
+++ resolved
@@ -188,15 +188,8 @@
 		{
 			var lstClasses = new HashSet<string>();
 
-<<<<<<< HEAD
-			foreach(string c in _entriesHash.SelectMany(e => e.GetClasses()))
-			{
-				if(lstClasses.Add(c)) yield return c;
-			}
-=======
 			foreach (string c in _entriesHash.SelectMany(e => e.GetClasses()))
 				if (lstClasses.Add(c)) yield return c;
->>>>>>> 2fbd703c
 		}
 
 		/// <summary>
@@ -218,12 +211,7 @@
 			if(!Util.ValidateName(subtypeName)) return false;
 			_subtypes[subtypeName] = index;
 			HashSet<string> subs;
-<<<<<<< HEAD
-			if(!_subtypeIndexMap.TryGetValue(index, out subs))
-			{
-=======
 			if (!_subtypeIndexMap.TryGetValue(index, out subs))
->>>>>>> 2fbd703c
 				_subtypeIndexMap[index] = subs = new HashSet<string>();
 			subs.Add(subtypeName);
 			return true;
@@ -240,12 +228,7 @@
 			if(Util.IsNullOrWhiteSpace(subtypeName)) return false;
 			if(!_subtypes.ContainsKey(subtypeName)) return false;
 			HashSet<string> subs;
-<<<<<<< HEAD
-			if(_subtypeIndexMap.TryGetValue(_subtypes[subtypeName], out subs))
-			{
-=======
 			if (_subtypeIndexMap.TryGetValue(_subtypes[subtypeName], out subs))
->>>>>>> 2fbd703c
 				return subs.Remove(subtypeName) && _subtypes.Remove(subtypeName);
 			return false;
 		}
@@ -377,13 +360,7 @@
 			int si = 0;
 			foreach(var subList in subs)
 			{
-<<<<<<< HEAD
-				foreach(var sub in subList.Values)
-				{
-=======
-				foreach (var sub in subList.Values)
->>>>>>> 2fbd703c
-					AddSubtype(sub, si);
+				foreach (var sub in subList.Values)	AddSubtype(sub, si);
 				si++;
 			}
 
@@ -412,22 +389,12 @@
 				var entry = new RantDictionaryEntry(termArray, entryClasses, entryData["weight"] ?? 1);
 
 				// Optional classes
-<<<<<<< HEAD
-				foreach(var optionalClass in entryData["optional-classes"].Values)
-				{
-=======
 				foreach (var optionalClass in entryData["optional-classes"].Values)
->>>>>>> 2fbd703c
 					entry.AddClass(optionalClass, true);
 
 				// Metadata
 				var meta = entryData["metadata"];
-<<<<<<< HEAD
-				foreach(string metaKey in meta.Keys)
-				{
-=======
 				foreach (string metaKey in meta.Keys)
->>>>>>> 2fbd703c
 					entry.SetMetadata(metaKey, meta[metaKey].Value);
 
 				AddEntry(entry);
@@ -446,12 +413,7 @@
 			};
 
 			var subs = new BsonItem[TermsPerEntry];
-<<<<<<< HEAD
-			for(int i = 0; i < TermsPerEntry; i++)
-			{
-=======
 			for (int i = 0; i < TermsPerEntry; i++)
->>>>>>> 2fbd703c
 				subs[i] = new BsonItem(GetSubtypesForIndex(i).ToArray());
 			data["subs"] = new BsonItem(subs);
 
@@ -463,12 +425,8 @@
 				var entry = _entriesList[i];
 				var entryData = new BsonItem();
 				var termData = new BsonItem[TermsPerEntry];
-<<<<<<< HEAD
-				for(int j = 0; j < TermsPerEntry; j++)
-				{
-=======
+				
 				for (int j = 0; j < TermsPerEntry; j++)
->>>>>>> 2fbd703c
 					termData[j] = new BsonItem
 					{
 						["value"] = entry[j].Value,
@@ -482,12 +440,7 @@
 				entryData["optional-classes"] = new BsonItem(entry.GetOptionalClasses().ToArray());
 
 				var metaData = new BsonItem();
-<<<<<<< HEAD
-				foreach(string metaKey in entry.GetMetadataKeys())
-				{
-=======
 				foreach (string metaKey in entry.GetMetadataKeys())
->>>>>>> 2fbd703c
 					metaData[metaKey] = new BsonItem(entry.GetMetadata(metaKey));
 				entryData["metadata"] = metaData;
 				entries[i] = entryData;
