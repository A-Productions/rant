--- conflicted
+++ resolved
@@ -63,20 +63,12 @@
 	    public void TooManyEquals() => rant.Do(@"[@ var x = = 1; ]");
 
         [Test]
-        [ExpectedException(typeof(RantCompilerException))]
-<<<<<<< HEAD
-        public void AWholeBunchOfNumbers()
-        {
-            rant.Do("[@ 1 2 2 2 3 3 4 5 6 6 ]");
-        }
-
-        [Test]
         [ExpectedException(typeof(RantRuntimeException))]
         public void EmptyGroupAsFunction()
         {
             rant.Do("[@ ()() ]");
         }
-=======
+
         public void UnexpectedInfixAfterEquals() => rant.Do(@"[@ var x = * 1; ]");
 
         [Test]
@@ -86,6 +78,5 @@
         [Test]
 	    [ExpectedException(typeof(RantCompilerException))]
 	    public void AssignmentToKeyword() => rant.Do(@"[@ list = true; ]");
->>>>>>> e44abc39
 	}
 }