﻿<?xml version="1.0" encoding="utf-8"?>
<Project ToolsVersion="14.0" DefaultTargets="Build" xmlns="http://schemas.microsoft.com/developer/msbuild/2003">
  <Import Project="$(MSBuildExtensionsPath)\$(MSBuildToolsVersion)\Microsoft.Common.props" Condition="Exists('$(MSBuildExtensionsPath)\$(MSBuildToolsVersion)\Microsoft.Common.props')" />
  <PropertyGroup>
    <Configuration Condition=" '$(Configuration)' == '' ">Debug</Configuration>
    <Platform Condition=" '$(Platform)' == '' ">AnyCPU</Platform>
    <ProjectGuid>{A756F3FA-9172-4F08-94EB-17AFBD115078}</ProjectGuid>
    <OutputType>Library</OutputType>
    <AppDesignerFolder>Properties</AppDesignerFolder>
    <RootNamespace>Rant.Tests</RootNamespace>
    <AssemblyName>Rant.Tests</AssemblyName>
    <TargetFrameworkVersion>v4.5</TargetFrameworkVersion>
    <FileAlignment>512</FileAlignment>
  </PropertyGroup>
  <PropertyGroup Condition=" '$(Configuration)|$(Platform)' == 'Debug|AnyCPU' ">
    <DebugSymbols>true</DebugSymbols>
    <DebugType>full</DebugType>
    <Optimize>false</Optimize>
    <OutputPath>bin\Debug\</OutputPath>
    <DefineConstants>DEBUG;TRACE</DefineConstants>
    <ErrorReport>prompt</ErrorReport>
    <WarningLevel>4</WarningLevel>
  </PropertyGroup>
  <PropertyGroup Condition=" '$(Configuration)|$(Platform)' == 'Release|AnyCPU' ">
    <DebugType>pdbonly</DebugType>
    <Optimize>true</Optimize>
    <OutputPath>bin\Release\</OutputPath>
    <DefineConstants>TRACE</DefineConstants>
    <ErrorReport>prompt</ErrorReport>
    <WarningLevel>4</WarningLevel>
  </PropertyGroup>
  <ItemGroup>
    <Reference Include="nunit.core">
      <HintPath>..\packages\NUnitTestAdapter.1.2\lib\nunit.core.dll</HintPath>
      <Private>False</Private>
    </Reference>
    <Reference Include="nunit.core.interfaces">
      <HintPath>..\packages\NUnitTestAdapter.1.2\lib\nunit.core.interfaces.dll</HintPath>
      <Private>False</Private>
    </Reference>
    <Reference Include="nunit.framework, Version=2.6.4.14350, Culture=neutral, PublicKeyToken=96d09a1eb7f44a77, processorArchitecture=MSIL">
      <SpecificVersion>False</SpecificVersion>
      <HintPath>..\packages\NUnit.2.6.4\lib\nunit.framework.dll</HintPath>
    </Reference>
    <Reference Include="nunit.util">
      <HintPath>..\packages\NUnitTestAdapter.1.2\lib\nunit.util.dll</HintPath>
      <Private>False</Private>
    </Reference>
    <Reference Include="NUnit.VisualStudio.TestAdapter">
      <HintPath>..\packages\NUnitTestAdapter.1.2\lib\NUnit.VisualStudio.TestAdapter.dll</HintPath>
      <Private>False</Private>
    </Reference>
    <Reference Include="RGiesecke.DllExport.Metadata">
      <HintPath>..\packages\UnmanagedExports.1.2.6\lib\net\RGiesecke.DllExport.Metadata.dll</HintPath>
      <Private>False</Private>
    </Reference>
    <Reference Include="System" />
    <Reference Include="System.Core" />
    <Reference Include="System.Xml.Linq" />
    <Reference Include="System.Data.DataSetExtensions" />
    <Reference Include="Microsoft.CSharp" />
    <Reference Include="System.Data" />
    <Reference Include="System.Xml" />
  </ItemGroup>
  <ItemGroup>
    <Compile Include="BasicInput.cs" />
    <Compile Include="Capitalization.cs" />
    <Compile Include="Channels.cs" />
    <Compile Include="Compiler\Invalid.cs" />
    <Compile Include="Compiler\Valid.cs" />
    <Compile Include="Expressions\Arithmetic.cs" />
    <Compile Include="Expressions\Blocks.cs" />
    <Compile Include="Expressions\ControlFlow.cs" />
    <Compile Include="Expressions\Functions.cs" />
    <Compile Include="Expressions\Invalid.cs" />
    <Compile Include="Expressions\Lists.cs" />
<<<<<<< HEAD
    <Compile Include="Expressions\StdLib\Convert.cs" />
=======
    <Compile Include="Expressions\Loops.cs" />
>>>>>>> 6e0db31a
    <Compile Include="Expressions\StdLib\Output.cs" />
    <Compile Include="Expressions\StdLib\Lists.cs" />
    <Compile Include="Expressions\StdLib\Math.cs" />
    <Compile Include="Expressions\StdLib\Strings.cs" />
    <Compile Include="Expressions\StdLib\Type.cs" />
    <Compile Include="Expressions\Strings.cs" />
    <Compile Include="Numbers.cs" />
    <Compile Include="Properties\AssemblyInfo.cs" />
    <Compile Include="Queries.cs" />
    <Compile Include="Blocks.cs" />
    <Compile Include="Replacers.cs" />
    <Compile Include="Subroutines.cs" />
    <Compile Include="Targets.cs" />
    <Compile Include="Utilities.cs" />
  </ItemGroup>
  <ItemGroup>
    <None Include="packages.config" />
  </ItemGroup>
  <ItemGroup>
    <ProjectReference Include="..\Rant\Rant.csproj">
      <Project>{a4b6fd1a-44a6-42d2-b4aa-57bc85d2cdd7}</Project>
      <Name>Rant</Name>
    </ProjectReference>
  </ItemGroup>
  <ItemGroup>
    <Service Include="{82A7F48D-3B50-4B1E-B82E-3ADA8210C358}" />
  </ItemGroup>
  <Import Project="$(MSBuildToolsPath)\Microsoft.CSharp.targets" />
  <Import Project="../packages/UnmanagedExports.1.2.6/tools/RGiesecke.DllExport.targets" Condition="Exists('../packages/UnmanagedExports.1.2.6/tools/RGiesecke.DllExport.targets')" />
  <!-- To modify your build process, add your task inside one of the targets below and uncomment it. 
       Other similar extension points exist, see Microsoft.Common.targets.
  <Target Name="BeforeBuild">
  </Target>
  <Target Name="AfterBuild">
  </Target>
  -->
</Project><|MERGE_RESOLUTION|>--- conflicted
+++ resolved
@@ -74,11 +74,8 @@
     <Compile Include="Expressions\Functions.cs" />
     <Compile Include="Expressions\Invalid.cs" />
     <Compile Include="Expressions\Lists.cs" />
-<<<<<<< HEAD
     <Compile Include="Expressions\StdLib\Convert.cs" />
-=======
     <Compile Include="Expressions\Loops.cs" />
->>>>>>> 6e0db31a
     <Compile Include="Expressions\StdLib\Output.cs" />
     <Compile Include="Expressions\StdLib\Lists.cs" />
     <Compile Include="Expressions\StdLib\Math.cs" />
