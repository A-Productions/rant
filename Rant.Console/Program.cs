﻿using System;
using System.Diagnostics;
using System.Globalization;
using System.IO;
using System.Linq;
using System.Text;
using System.Collections.Generic;

using Rant;
using Rant.Vocabulary;
using static System.Console;

using static Rant.Common.CmdLine;
using Rant.Formats;

namespace RantConsole
{
    internal class Program
    {
#if !DEBUG
        public const double PATTERN_TIMEOUT = 10.0;
#else
		public const double PATTERN_TIMEOUT = 0.0;
#endif
<<<<<<< HEAD
		public static readonly string FILE = GetPaths().FirstOrDefault();
		public static readonly string PKG_DIR = Property("pkgdir");
		public static readonly IEnumerable<string> PKG_FILES = Properties("pkg");
		public static readonly string LEGACY_DIC_PATH = Property("ldict");
		public static readonly long SEED;
		public static readonly bool USE_SEED;
=======
        public static readonly string FILE = GetPaths().FirstOrDefault();
        public static readonly string PKG_DIR = Property("pkgdir");
        public static readonly long SEED;
        public static readonly bool USE_SEED;
>>>>>>> 9ff5b9eb

        static Program()
        {
            USE_SEED = long.TryParse(Property("seed"), NumberStyles.HexNumber, CultureInfo.InvariantCulture, out SEED);
        }

        private static void Main(string[] args)
        {
            OutputEncoding = Encoding.UTF8;
            Title = "Rant Console" + (Flag("nsfw") ? " [NSFW]" : "");

            var rant = new RantEngine();

#if !DEBUG
            try
            {
#endif
<<<<<<< HEAD
				if(!string.IsNullOrEmpty(LEGACY_DIC_PATH))
				{
					var tables =
						Directory
							.GetFiles(LEGACY_DIC_PATH)
							.Where(f => Path.GetExtension(f) == ".dic")
							.Select(f => RantDictionaryTable.FromLegacyFile(f));
					rant.Dictionary = new RantDictionary(tables);
				}

			if (PKG_FILES.Any())
			{
#if DEBUG
				Stopwatch timer = Stopwatch.StartNew();
#endif
				foreach (var pkg in PKG_FILES)
				{
						rant.LoadPackage(pkg);
				}
#if DEBUG
				timer.Stop();
				WriteLine($"Package loading: {timer.ElapsedMilliseconds}ms");
#endif
			}
			else if (!string.IsNullOrEmpty(PKG_DIR))
				{
=======

                if (!string.IsNullOrEmpty(PKG_DIR))
                {
>>>>>>> 9ff5b9eb
#if DEBUG
                    Stopwatch timer = Stopwatch.StartNew();
#endif
                    foreach (var pkg in Directory.GetFiles(PKG_DIR, "*.rantpkg"))
                    {
                        rant.LoadPackage(pkg);
                    }
#if DEBUG
                    timer.Stop();
                    WriteLine($"Package loading: {timer.ElapsedMilliseconds}ms");
#endif
                }
                else
                {
                    foreach (string pkg in Directory.GetFiles(AppDomain.CurrentDomain.BaseDirectory, "*.rantpkg", SearchOption.AllDirectories))
                    {
                        rant.LoadPackage(pkg);
                    }
                }
#if !DEBUG
            }
            catch (Exception e)
            {
                ForegroundColor = ConsoleColor.Cyan;
                WriteLine($"Dictionary load error: {e.Message}");
            }
#endif
<<<<<<< HEAD
			if (Flag("nsfw")) rant.Dictionary.IncludeHiddenClass("nsfw");
			
			if (!string.IsNullOrEmpty(FILE))
			{
=======
            if (Flag("nsfw")) rant.Dictionary.IncludeHiddenClass("nsfw");

            if (!string.IsNullOrEmpty(FILE))
            {
>>>>>>> 9ff5b9eb
#if !DEBUG
                try
                {
#endif
                    PrintOutput(rant, FILE, true);
#if !DEBUG
                }
                catch (Exception ex)
                {
                    ForegroundColor = ConsoleColor.Red;
                    WriteLine(ex.Message);
                    ResetColor();
                }
#endif

                if (Flag("wait")) ReadKey(true);
                return;
            }

            while (true)
            {
                ForegroundColor = Flag("nsfw") ? ConsoleColor.DarkRed : ConsoleColor.Gray;
                Write("RANT> ");
                ForegroundColor = ConsoleColor.White;
                string input = ReadLine();
                if (input == null)
                {
                    return;
                }
                PrintOutput(rant, input);
            }
        }

        private static void PrintOutput(RantEngine engine, string source, bool isFile = false)
        {
            try
            {
                var sw = new Stopwatch();

                sw.Start();
                var pattern = isFile
                    ? source.EndsWith(".rantpgm")
                        ? RantProgram.LoadFile(source)
                        : RantProgram.CompileFile(source)
                    : RantProgram.CompileString(source);
                sw.Stop();

                var compileTime = sw.Elapsed;

                sw.Restart();
                var output = USE_SEED
                    ? engine.Do(pattern, SEED, 0, PATTERN_TIMEOUT)
                    : engine.Do(pattern, 0, PATTERN_TIMEOUT);
                sw.Stop();

                var runTime = sw.Elapsed;

                bool writeToFile = !string.IsNullOrEmpty(Property("out"));
                foreach (var chan in output)
                {
                    if (chan.Name != "main")
                    {
                        if (Flag("main")) continue;
                        if (!writeToFile)
                        {
                            ForegroundColor = ConsoleColor.DarkCyan;
                            WriteLine($"{chan.Name}:");
                            ResetColor();
                        }
                    }
                    ForegroundColor = ConsoleColor.Green;
                    if (chan.Value.Length > 0)
                    {
                        if (pattern.Type == RantProgramOrigin.File && writeToFile)
                        {
                            string path = Property("out");
                            File.WriteAllText(
                                Path.Combine(Path.GetDirectoryName(path),
                                    Path.GetFileNameWithoutExtension(path) +
                                    (chan.Name != "main"
                                        ? $".{chan.Name}"
                                        : "" + "." + Path.GetExtension(path))),
                                chan.Value);
                        }
                        else
                        {
#if DEBUG
                            WriteLine($"'{chan.Value}'");
#else
                            WriteLine(chan.Value.Normalize(NormalizationForm.FormC));
#endif
                        }
                    }
                    else if (!writeToFile)
                    {
                        ForegroundColor = ConsoleColor.DarkGray;
                        if (pattern.Type != RantProgramOrigin.File) WriteLine("[Empty]");
                    }
                    ResetColor();
                    WriteLine();
                }

                if (!Flag("nostats"))
                {
                    PrintStats(
                        new Stat("Seed",
                            $"{output.Seed:X16}{(output.BaseGeneration != 0 ? ":" + output.BaseGeneration : string.Empty)}"),
                        new Stat(isFile && source.EndsWith(".rantpgm") ? "Load Time" : "Compile Time", compileTime.ToString("c")),
                        new Stat("Run Time", runTime.ToString("c"))
                        );
                    WriteLine();
                }
                if (isFile && Flag("wait")) Console.ReadKey();
            }
#if !DEBUG
            catch (RantRuntimeException e)
            {
                ForegroundColor = ConsoleColor.Red;
                WriteLine(e);
            }
            catch (RantCompilerException e)
            {
                ForegroundColor = ConsoleColor.Yellow;
                WriteLine(e.Message);
            }
            catch (Exception e)
            {
                WriteLine(e.ToString()); // Print the whole stack trace if it isn't a Rant error
            }
#endif
            finally
            {
                ResetColor();
            }
        }

        private static void PrintStats(params Stat[] stats)
        {
            int alignment = stats.Max(s => s.Name.Length);
            string fmtString = $"{{0, {alignment}}}: ";
            foreach (var stat in stats)
            {
                ForegroundColor = ConsoleColor.DarkGray;
                Write(fmtString, stat.Name);
                ForegroundColor = ConsoleColor.DarkMagenta;
                WriteLine(stat.Value);
            }
            ResetColor();
        }

        private class Stat
        {
            public readonly string Name;
            public readonly object Value;

            public Stat(string name, object value)
            {
                Name = name;
                Value = value;
            }
        }
    }
}<|MERGE_RESOLUTION|>--- conflicted
+++ resolved
@@ -22,19 +22,12 @@
 #else
 		public const double PATTERN_TIMEOUT = 0.0;
 #endif
-<<<<<<< HEAD
 		public static readonly string FILE = GetPaths().FirstOrDefault();
 		public static readonly string PKG_DIR = Property("pkgdir");
 		public static readonly IEnumerable<string> PKG_FILES = Properties("pkg");
 		public static readonly string LEGACY_DIC_PATH = Property("ldict");
 		public static readonly long SEED;
 		public static readonly bool USE_SEED;
-=======
-        public static readonly string FILE = GetPaths().FirstOrDefault();
-        public static readonly string PKG_DIR = Property("pkgdir");
-        public static readonly long SEED;
-        public static readonly bool USE_SEED;
->>>>>>> 9ff5b9eb
 
         static Program()
         {
@@ -52,7 +45,6 @@
             try
             {
 #endif
-<<<<<<< HEAD
 				if(!string.IsNullOrEmpty(LEGACY_DIC_PATH))
 				{
 					var tables =
@@ -63,27 +55,22 @@
 					rant.Dictionary = new RantDictionary(tables);
 				}
 
-			if (PKG_FILES.Any())
-			{
-#if DEBUG
-				Stopwatch timer = Stopwatch.StartNew();
-#endif
-				foreach (var pkg in PKG_FILES)
-				{
-						rant.LoadPackage(pkg);
-				}
-#if DEBUG
-				timer.Stop();
-				WriteLine($"Package loading: {timer.ElapsedMilliseconds}ms");
-#endif
-			}
-			else if (!string.IsNullOrEmpty(PKG_DIR))
-				{
-=======
-
-                if (!string.IsNullOrEmpty(PKG_DIR))
-                {
->>>>>>> 9ff5b9eb
+			    if (PKG_FILES.Any())
+			    {
+#if DEBUG
+				    Stopwatch timer = Stopwatch.StartNew();
+#endif
+    				foreach (var pkg in PKG_FILES)
+    				{
+    						rant.LoadPackage(pkg);
+    				}
+#if DEBUG
+    				timer.Stop();
+    				WriteLine($"Package loading: {timer.ElapsedMilliseconds}ms");
+#endif
+    			}
+    			else if (!string.IsNullOrEmpty(PKG_DIR))
+    			{
 #if DEBUG
                     Stopwatch timer = Stopwatch.StartNew();
 #endif
@@ -111,17 +98,10 @@
                 WriteLine($"Dictionary load error: {e.Message}");
             }
 #endif
-<<<<<<< HEAD
-			if (Flag("nsfw")) rant.Dictionary.IncludeHiddenClass("nsfw");
-			
-			if (!string.IsNullOrEmpty(FILE))
-			{
-=======
             if (Flag("nsfw")) rant.Dictionary.IncludeHiddenClass("nsfw");
 
             if (!string.IsNullOrEmpty(FILE))
             {
->>>>>>> 9ff5b9eb
 #if !DEBUG
                 try
                 {
